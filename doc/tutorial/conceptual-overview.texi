--- conflicted
+++ resolved
@@ -163,11 +163,7 @@
 @c A First ns-3 script
 @c ========================================================================
 @node A First ns-3 Script
-<<<<<<< HEAD
 @section A First ns-3 script
-=======
-@chapter A First ns-3 Script
->>>>>>> c094200e
 @cindex first script
 If you downloaded the system as was suggested above, you will have a release
 of @command{ns-3} in a directory called @code{repos} under your home 
