--- conflicted
+++ resolved
@@ -135,12 +135,7 @@
         'model/int64x64.cc',
         'model/string.cc',
         'model/pointer.cc',
-<<<<<<< HEAD
-        'model/object-vector.cc',
-        'model/object-map.cc',
-=======
         'model/object-ptr-container.cc',
->>>>>>> 775914ea
         'model/object-factory.cc',
         'model/global-value.cc',
         'model/trace-source-accessor.cc',
