--- conflicted
+++ resolved
@@ -64,7 +64,7 @@
     None
 };
 
-
+  
 /**
  * \ingroup tcp
  *
@@ -995,13 +995,6 @@
    */
   virtual void ReceivedData (Ptr<Packet> packet, const TcpHeader& tcpHeader);
 
-<<<<<<< HEAD
-  virtual void EstimateLoss(Ptr<Packet> p, const SequenceNumber32 expectedSeq, const TcpHeader& tcpHeader);
-
-  virtual void EstimateFairShare(Ptr<Packet> p);
-
-=======
-
   /**
    * \brief Estimate the loss packets based on the received sequence number
    * \param p Pointer to the packet
@@ -1017,8 +1010,6 @@
    */
   virtual void EstimateFairShare(Ptr<Packet> p);
 
-
->>>>>>> 915e6272
   /**
    * \brief Take into account the packet for RTT estimation
    * \param tcpHeader the packet's TCP header
@@ -1278,16 +1269,7 @@
   TracedValue<SequenceNumber32> m_highRxAckMark {0}; //!< Highest ack received
 
   // Ack Pacing
-<<<<<<< HEAD
-  SequenceNumber32 m_last_received_seq; //!< Sequence number of the last received packet
-  std::deque<std::pair<int64_t, uint32_t>> m_loss_queue; //!< Queue of loss packets - <Time, loss count>
-  std::deque<int64_t> m_packet_queue; //!< Queue of timestamp for received packets
-  SequenceNumber32 m_highest_seq {0}; //!< Highest sequence number so far received
-  uint32_t m_fair_throughput {0}; //!< Fair throughput calculated by Mathis Model
-  Time m_delay {Seconds(0.0)}; //!< Delay of current ACK
   Time m_delay_start {Seconds(0.0)};
-  Time m_last_sent {Seconds(0.0)}; //!< Time of the last ACK sent
-=======
   std::deque<std::pair<int64_t, uint32_t>> m_loss_queue; //!< Queue of loss packets - <Time, loss count>
   std::deque<int64_t> m_packet_queue;                    //!< Queue of timestamp for received packets
   SequenceNumber32 m_highest_seq             {0};        //!< Highest sequence number so far received
@@ -1298,8 +1280,6 @@
   EstimationType m_estimation_type      {Mathis};
   AckPacingType m_ack_pacing_type         {Algo};
 
->>>>>>> 915e6272
-
   // Options
   bool    m_sackEnabled       {true}; //!< RFC SACK option enabled
   bool    m_winScalingEnabled {true}; //!< Window Scale option enabled (RFC 7323)
