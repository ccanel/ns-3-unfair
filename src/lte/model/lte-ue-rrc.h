/* -*-  Mode: C++; c-file-style: "gnu"; indent-tabs-mode:nil; -*- */
/*
 * Copyright (c) 2011 Centre Tecnologic de Telecomunicacions de Catalunya (CTTC)
 *
 * This program is free software; you can redistribute it and/or modify
 * it under the terms of the GNU General Public License version 2 as
 * published by the Free Software Foundation;
 *
 * This program is distributed in the hope that it will be useful,
 * but WITHOUT ANY WARRANTY; without even the implied warranty of
 * MERCHANTABILITY or FITNESS FOR A PARTICULAR PURPOSE.  See the
 * GNU General Public License for more details.
 *
 * You should have received a copy of the GNU General Public License
 * along with this program; if not, write to the Free Software
 * Foundation, Inc., 59 Temple Place, Suite 330, Boston, MA  02111-1307  USA
 *
 * Author: Nicola Baldo <nbaldo@cttc.es>
 */

#ifndef LTE_UE_RRC_H
#define LTE_UE_RRC_H

#include <ns3/object.h>
#include <ns3/packet.h>
#include <ns3/lte-ue-cmac-sap.h>
#include <ns3/lte-pdcp-sap.h>
#include <ns3/lte-as-sap.h>
#include <ns3/lte-ue-cphy-sap.h>
#include <ns3/lte-rrc-sap.h>
#include <ns3/traced-callback.h>

#include <map>

namespace ns3 {

class LteRlc;
class LteMacSapProvider;
class LteUeCmacSapUser;
class LteUeCmacSapProvider;
class LteDataRadioBearerInfo;
class LteSignalingRadioBearerInfo;
class LteEnbRrc;

/**
 *
 *
 */
class LteUeRrc : public Object
{

  friend class UeMemberLteUeCmacSapUser;
  friend class UeRrcMemberLteEnbCmacSapUser;
  friend class LtePdcpSpecificLtePdcpSapUser<LteUeRrc>;
  friend class MemberLteAsSapProvider<LteUeRrc>;
  friend class MemberLteUeCphySapUser<LteUeRrc>;
  friend class MemberLteUeRrcSapProvider<LteUeRrc>;

public:

  /**
   * The states of the UE RRC entity
   * 
   */
  enum State
    {
      IDLE_CELL_SELECTION = 0,
      IDLE_WAIT_SYSTEM_INFO,
      IDLE_CAMPED_NORMALLY,
      IDLE_RANDOM_ACCESS,
      IDLE_CONNECTING,
      CONNECTED_NORMALLY,
      CONNECTED_REESTABLISHING,
      CONNECTED_HANDOVER,
      NUM_STATES
    };


  /**
   * create an RRC instance for use within an ue
   *
   */
  LteUeRrc ();


  /**
   * Destructor
   */
  virtual ~LteUeRrc ();


  // inherited from Object
private:
  virtual void DoStart (void);
  virtual void DoDispose (void);
public:
  static TypeId GetTypeId (void);


  /**
   * set the CPHY SAP this RRC should use to interact with the PHY
   *
   * \param s the CPHY SAP Provider
   */
  void SetLteUeCphySapProvider (LteUeCphySapProvider * s);

  /**
   *
   *
   * \return s the CPHY SAP User interface offered to the PHY by this RRC
   */
  LteUeCphySapUser* GetLteUeCphySapUser ();

  /**
   * set the CMAC SAP this RRC should interact with
   *
   * \param s the CMAC SAP Provider to be used by this RRC
   */
  void SetLteUeCmacSapProvider (LteUeCmacSapProvider * s);

  /**
   *
   *
   * \return s the CMAC SAP User interface offered to the MAC by this RRC
   */
  LteUeCmacSapUser* GetLteUeCmacSapUser ();


  /**
   * set the RRC SAP this RRC should interact with
   *
   * \param s the RRC SAP User to be used by this RRC
   */
  void SetLteUeRrcSapUser (LteUeRrcSapUser * s);

  /**
   *
   *
   * \return s the RRC SAP Provider interface offered to the MAC by this RRC
   */
  LteUeRrcSapProvider* GetLteUeRrcSapProvider ();

  /**
   * set the MAC SAP provider. The ue RRC does not use this
   * directly, but it needs to provide it to newly created RLC instances.
   *
   * \param s the MAC SAP provider that will be used by all
   * newly created RLC instances
   */
  void SetLteMacSapProvider (LteMacSapProvider* s);

  /** 
   * Set the AS SAP user to interact with the NAS entity
   * 
   * \param s the AS SAP user
   */
  void SetAsSapUser (LteAsSapUser* s);

  /** 
   * 
   * 
   * \return the AS SAP provider exported by this RRC
   */
  LteAsSapProvider* GetAsSapProvider ();

  /** 
   * 
   * \param imsi the unique UE identifier
   */
  void SetImsi (uint64_t imsi);

  /**
<<<<<<< HEAD
=======
   *
   * \return imsi the unique UE identifier
   */
  uint64_t GetImsi (void);


  /**
   * Set UE RRC parameters
   *
   * \param rnti  C-RNTI of the UE
   * \param cellId Serving cell identifier
   */
  void ConfigureUe (uint16_t rnti, uint16_t cellId);



  /**
   * Setup a new radio bearer for the given user
   *
   * \param bearer the characteristics of the bearer to be activated
   * \param rlcTypeId the TypeId identifying the type of RLC to be used for this bearer.
   * \param lcid the logical channel id allocated for this bearer by the eNB
   * \param tft the Traffic Flow Template identifying this bearer
   *
   */
  void SetupRadioBearer (EpsBearer bearer, TypeId rlcTypeId, uint8_t lcid);


  /**
   *
   * Release the given radio bearer
   *
   * \param lcId the logical channel id of the bearer to be released
   */
  void ReleaseRadioBearer (uint8_t lcId);


  /**
>>>>>>> 204ddb28
   *
   * \return the C-RNTI of the user
   */
  uint16_t GetRnti () const;


  /**
   *
   * \return the CellId of the attached Enb
   */
  uint16_t GetCellId () const;


  /** 
   * \return the uplink bandwidth in RBs
   */
  uint8_t GetUlBandwidth () const;

  /** 
   * \return the downlink bandwidth in RBs
   */
  uint8_t GetDlBandwidth () const;

  /** 
   * \return the downlink carrier frequency (EARFCN)
   */
  uint16_t GetDlEarfcn () const;

  /** 
   * \return the uplink carrier frequency (EARFCN)
   */
  uint16_t GetUlEarfcn () const;

  /** 
   * 
   * \return the current state
   */
  State GetState ();

  /** 
   * 
   * 
   * \param val true if RLC SM is to be used, false if RLC UM/AM are to be used
   */
  void SetUseRlcSm (bool val);


private:


  // PDCP SAP methods
  void DoReceivePdcpSdu (LtePdcpSapUser::ReceivePdcpSduParameters params);

  // CMAC SAP methods
  void DoSetTemporaryCellRnti (uint16_t rnti);
  void DoNotifyRandomAccessSuccessful ();
  void DoNotifyRandomAccessFailed ();
 
  // LTE AS SAP methods
  void DoForceCampedOnEnb (uint16_t cellId, uint16_t earfcn);
  void DoConnect ();
  void DoSendData (Ptr<Packet> packet, uint8_t bid);
  void DoDisconnect ();

  // CPHY SAP methods
  void DoRecvMasterInformationBlock (LteRrcSap::MasterInformationBlock msg);

  // RRC SAP methods
  void DoCompleteSetup (LteUeRrcSapProvider::CompleteSetupParameters params);
  void DoRecvSystemInformationBlockType1 (LteRrcSap::SystemInformationBlockType1 msg);
  void DoRecvSystemInformation (LteRrcSap::SystemInformation msg);
  void DoRecvRrcConnectionSetup (LteRrcSap::RrcConnectionSetup msg);
  void DoRecvRrcConnectionReconfiguration (LteRrcSap::RrcConnectionReconfiguration msg);
  void DoRecvRrcConnectionReestablishment (LteRrcSap::RrcConnectionReestablishment msg);
  void DoRecvRrcConnectionReestablishmentReject (LteRrcSap::RrcConnectionReestablishmentReject msg);
  void DoRecvRrcConnectionRelease (LteRrcSap::RrcConnectionRelease msg);
  void DoRecvRrcConnectionReject (LteRrcSap::RrcConnectionReject msg);

 
  // internal methods
  void ApplyRadioResourceConfigDedicated (LteRrcSap::RadioResourceConfigDedicated rrcd);
  void StartConnection ();
  void LeaveConnectedMode ();
  uint8_t Bid2Drbid (uint8_t bid);
  void SwitchToState (State s);

  std::map<uint8_t, uint8_t> m_bid2DrbidMap;

  LteUeCphySapUser* m_cphySapUser;
  LteUeCphySapProvider* m_cphySapProvider;

  LteUeCmacSapUser* m_cmacSapUser;
  LteUeCmacSapProvider* m_cmacSapProvider;

  LteUeRrcSapUser* m_rrcSapUser;
  LteUeRrcSapProvider* m_rrcSapProvider;

  LteMacSapProvider* m_macSapProvider;
  LtePdcpSapUser* m_drbPdcpSapUser;
  
  LteAsSapProvider* m_asSapProvider;
  LteAsSapUser* m_asSapUser;

  State m_state;

  uint64_t m_imsi;
  uint16_t m_rnti;
  uint16_t m_cellId;

  Ptr<LteSignalingRadioBearerInfo> m_srb0;
  Ptr<LteSignalingRadioBearerInfo> m_srb1;
  std::map <uint8_t, Ptr<LteDataRadioBearerInfo> > m_drbMap;
  
  bool m_useRlcSm;

  uint8_t m_lastRrcTransactionIdentifier;

  uint8_t m_dlBandwidth; /**< downlink bandwidth in RBs */
  uint8_t m_ulBandwidth; /**< uplink bandwidth in RBs */

  uint16_t m_dlEarfcn;  /**< downlink carrier frequency */
  uint16_t m_ulEarfcn;  /**< uplink carrier frequency */

  //             imsi      cellid    rnti   
  TracedCallback<uint64_t, uint16_t, uint16_t, State, State> m_stateTransitionTrace;
  //             imsi      cellid    rnti   
  TracedCallback<uint64_t, uint16_t, uint16_t> m_connectionEstablishedTrace;
  //             imsi      cellid    rnti   
  TracedCallback<uint64_t, uint16_t, uint16_t> m_connectionReconfigurationTrace;
  //             imsi      cellid    rnti     targetCellId
  TracedCallback<uint64_t, uint16_t, uint16_t, uint16_t> m_handoverStartTrace;
  //             imsi      cellid    rnti    
  TracedCallback<uint64_t, uint16_t, uint16_t> m_handoverEndOkTrace;

  bool m_connectionPending; /**< true if a connection request by upper layers is pending */
  bool m_receivedMib; /**< true if MIB was received for the current cell  */
  bool m_receivedSib2; /**< true if SIB2 was received for the current cell  */

};


} // namespace ns3

#endif // LTE_UE_RRC_H<|MERGE_RESOLUTION|>--- conflicted
+++ resolved
@@ -170,8 +170,6 @@
   void SetImsi (uint64_t imsi);
 
   /**
-<<<<<<< HEAD
-=======
    *
    * \return imsi the unique UE identifier
    */
@@ -179,38 +177,6 @@
 
 
   /**
-   * Set UE RRC parameters
-   *
-   * \param rnti  C-RNTI of the UE
-   * \param cellId Serving cell identifier
-   */
-  void ConfigureUe (uint16_t rnti, uint16_t cellId);
-
-
-
-  /**
-   * Setup a new radio bearer for the given user
-   *
-   * \param bearer the characteristics of the bearer to be activated
-   * \param rlcTypeId the TypeId identifying the type of RLC to be used for this bearer.
-   * \param lcid the logical channel id allocated for this bearer by the eNB
-   * \param tft the Traffic Flow Template identifying this bearer
-   *
-   */
-  void SetupRadioBearer (EpsBearer bearer, TypeId rlcTypeId, uint8_t lcid);
-
-
-  /**
-   *
-   * Release the given radio bearer
-   *
-   * \param lcId the logical channel id of the bearer to be released
-   */
-  void ReleaseRadioBearer (uint8_t lcId);
-
-
-  /**
->>>>>>> 204ddb28
    *
    * \return the C-RNTI of the user
    */
