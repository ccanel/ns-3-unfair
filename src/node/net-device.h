/* -*- Mode:C++; c-file-style:"gnu"; indent-tabs-mode:nil; -*- */
/*
 * Copyright (c) 2005,2006 INRIA
 * All rights reserved.
 *
 * This program is free software; you can redistribute it and/or modify
 * it under the terms of the GNU General Public License version 2 as
 * published by the Free Software Foundation;
 *
 * This program is distributed in the hope that it will be useful,
 * but WITHOUT ANY WARRANTY; without even the implied warranty of
 * MERCHANTABILITY or FITNESS FOR A PARTICULAR PURPOSE.  See the
 * GNU General Public License for more details.
 *
 * You should have received a copy of the GNU General Public License
 * along with this program; if not, write to the Free Software
 * Foundation, Inc., 59 Temple Place, Suite 330, Boston, MA  02111-1307  USA
 *
 * Author: Mathieu Lacage <mathieu.lacage@sophia.inria.fr>
 * Modified by Emmanuelle Laprise to remove dependance on LLC headers
 */
#ifndef NET_DEVICE_H
#define NET_DEVICE_H

#include <string>
#include <stdint.h>
#include "ns3/callback.h"
#include "ns3/packet.h"
#include "ns3/object.h"
#include "ns3/ptr.h"
#include "address.h"

namespace ns3 {

class Node;
class TraceResolver;
class TraceContext;
class Channel;

/**
 * \brief Network layer to device interface
 *
 * This interface defines the API which the IP and ARP
 * layers need to access to manage an instance of a network device 
 * layer. It currently does not support MAC-level 
 * multicast but this should not be too hard to add by adding
 * extra methods to register MAC multicast addresses to
 * filter out unwanted packets before handing them to the
 * higher layers.
 *
 * In Linux, this interface is analogous to the interface
 * just above dev_queue_xmit() (i.e., IP packet is fully
 * constructed with destination MAC address already selected).
 * 
 * If you want to write a new MAC layer, you need to subclass
 * this base class and implement your own version of the
 * NetDevice::SendTo method.
 */
class NetDevice : public Object
{
public:
  static const InterfaceId iid;
  virtual ~NetDevice();

  /**
   * \param context the trace context to use to construct the
   *        TraceResolver to return
   * \returns a TraceResolver which can resolve all traces
   *          performed in this object. The caller must
   *          delete the returned object.
   */
  TraceResolver *CreateTraceResolver (TraceContext const &context);

  /**
   * \return the channel this NetDevice is connected to. The value
   *         returned can be zero if the NetDevice is not yet connected
   *         to any channel.
   */
  Ptr<Channel> GetChannel (void) const;

  /**
   * \return the current Address of this interface.
   */
  Address GetAddress (void) const;
  /**
   * \param mtu MTU value, in bytes, to set for the device
   * \return whether the MTU value was within legal bounds
   * 
   * Override for default MTU defined on a per-type basis.
   */
  bool SetMtu (const uint16_t mtu);
  /**
   * \return the link-level MTU in bytes for this interface.
   * 
   * This value is typically used by the IP layer to perform
   * IP fragmentation when needed.
   */
  uint16_t GetMtu (void) const;
  /**
   * \param name name of the device (e.g. "eth0")
   */
  void SetName(const std::string name); 
  /**
   * \return name name of the device (e.g. "eth0")
   */
  std::string GetName(void) const;
  /**
   * \param index ifIndex of the device 
   */
  void SetIfIndex(const uint32_t index);
  /**
   * \return index ifIndex of the device 
   */
  uint32_t GetIfIndex(void) const;
  /**
   * \return true if link is up; false otherwise
   */
  bool IsLinkUp (void) const;
  /**
   * \param callback the callback to invoke
   *
   * Register a callback invoked whenever the link 
   * status changes to UP. This callback is typically used
   * by the IP/ARP layer to flush the ARP cache 
   * whenever the link goes up.
   */
  void SetLinkChangeCallback (Callback<void> callback);
  /**
   * \return true if this interface supports a broadcast address,
   *         false otherwise.
   */
  bool IsBroadcast (void) const;
  /**
   * \return the broadcast address supported by
   *         this netdevice.
   *
   * Calling this method is invalid if IsBroadcast returns
   * not true.
   */
  Address const &GetBroadcast (void) const;
  /**
   * \return value of m_isMulticast flag
   */
  bool IsMulticast (void) const;
  /**
   * \return value of m_isPointToPoint flag
   */
  bool IsPointToPoint (void) const;
  /**
   * \param p packet sent from above down to Network Device
   * \param dest mac address of the destination (already resolved)
   * \param protocolNumber identifies the type of payload contained in
   *        this packet. Used to call the right L3Protocol when the packet
   *        is received.
   * 
   *  Called from higher layer to send packet into Network Device
   *  to the specified destination Address
   * 
   * \return whether the Send operation succeeded 
   */
  bool Send(Packet& p, const Address& dest, uint16_t protocolNumber);
  /**
   * \returns the node base class which contains this network
   *          interface.
   *
   * When a subclass needs to get access to the underlying node
   * base class to print the nodeid for example, it can invoke
   * this method.
   */
  Ptr<Node> GetNode (void) const;

  /**
   * \returns true if ARP is needed, false otherwise.
   *
   * Called by higher-layers to check if this NetDevice requires
   * ARP to be used.
   */
  bool NeedsArp (void) const;

  /**
   * \param cb callback to invoke whenever a packet has been received and must
   *        be forwarded to the higher layers.
   */
  void SetReceiveCallback (Callback<bool,Ptr<NetDevice>,const Packet &,uint16_t> cb);

 protected:
  /**
   * \param node base class node pointer of device's node 
   * \param addr MAC address of this device.
   */
  NetDevice(Ptr<Node> node, const Address& addr);
  /**
   * Enable broadcast support. This method should be
   * called by subclasses from their constructor
   */
  void EnableBroadcast (Address broadcast);
  /**
   * Set m_isBroadcast flag to false
   */
  void DisableBroadcast (void);
  /**
   * Set m_isMulticast flag to true
   */
  void EnableMulticast (void);
  /**
   * Set m_isMulticast flag to false
   */
  void DisableMulticast (void);
  /**
   * Set m_isPointToPoint flag to true
   */
  void EnablePointToPoint (void);
  /**
   * Set m_isPointToPoint flag to false
   */
  void DisablePointToPoint (void);
  /**
   * When a subclass notices that the link status has changed to up,
   * it notifies its parent class by calling this method. This method
   * is responsible for notifying any LinkUp callbacks. 
   */
  void NotifyLinkUp (void);
  /**
   * When a subclass notices that the link status has changed to 
   * down, it notifies its parent class by calling this method.
   */
  void NotifyLinkDown (void);

  /**
   * \param p packet sent from below up to Network Device
   * \param param Extra parameter extracted from header and needed by
   * some protocols
   * \returns true if the packet was forwarded successfully,
   *          false otherwise.
   *
   * When a subclass gets a packet from the channel, it 
   * forwards it to the higher layers by calling this method
   * which is responsible for passing it up to the Rx callback.
   */
  bool ForwardUp (Packet& p, uint32_t param);


  /**
   * The dispose method for this NetDevice class.
   * Subclasses are expected to override this method _and_
   * to chain up to it by calling NetDevice::DoDispose
   * at the end of their own DoDispose method.
   */
  virtual void DoDispose (void);

  Callback<bool,Ptr<NetDevice>,const Packet &,uint16_t> m_receiveCallback;

 private:
  /**
   * \param p packet to send
   * \param dest address of destination to which packet must be sent
   * \param protocolNumber Number of the protocol (used with some protocols)
   * \returns true if the packet could be sent successfully, false
   *          otherwise.
   *
   * This is the private virtual target function of the public Send()
   * method.  When the link is Up, this method is invoked to ask 
   * subclasses to forward packets. Subclasses MUST override this method.
   */
<<<<<<< HEAD
  virtual bool SendTo (Packet& p, const Address& dest) = 0;
=======
  virtual bool SendTo (Packet& p, const MacAddress &dest, uint16_t protocolNumber) = 0;
>>>>>>> ecd4f30e
  /**
   * \returns true if this NetDevice needs the higher-layers
   *          to perform ARP over it, false otherwise.
   *
   * Subclasses must implement this method.
   */
  virtual bool DoNeedsArp (void) const = 0;
  /**
   * \param context the trace context to associated to the
   *        trace resolver.
   * \returns a trace resolver associated to the input context.
   *          the caller takes ownership of the pointer returned.
   *
   * Subclasses must implement this method.
   */
  virtual TraceResolver *DoCreateTraceResolver (TraceContext const &context) = 0;
  /**
   * \returns the channel associated to this NetDevice.
   *
   * Subclasses must implement this method.
   */
  virtual Ptr<Channel> DoGetChannel (void) const = 0;

  Ptr<Node>     m_node;
  std::string   m_name;
  uint16_t      m_ifIndex;
  Address       m_address;
  Address       m_broadcast;
  uint16_t      m_mtu;
  bool          m_isUp;
  bool          m_isBroadcast;
  bool          m_isMulticast;
  bool          m_isPointToPoint;
  Callback<void> m_linkChangeCallback;
};

}; // namespace ns3
#endif<|MERGE_RESOLUTION|>--- conflicted
+++ resolved
@@ -262,11 +262,7 @@
    * method.  When the link is Up, this method is invoked to ask 
    * subclasses to forward packets. Subclasses MUST override this method.
    */
-<<<<<<< HEAD
-  virtual bool SendTo (Packet& p, const Address& dest) = 0;
-=======
-  virtual bool SendTo (Packet& p, const MacAddress &dest, uint16_t protocolNumber) = 0;
->>>>>>> ecd4f30e
+  virtual bool SendTo (Packet& p, const Address &dest, uint16_t protocolNumber) = 0;
   /**
    * \returns true if this NetDevice needs the higher-layers
    *          to perform ARP over it, false otherwise.
